<script lang="ts">
  import { branding } from '$lib/configuration';
  import Content from '$lib/components/Content.svelte';
  import Explorer from '$lib/components/explorer/Explorer.svelte';
<<<<<<< HEAD
  import {filters} from "$lib/stores/Filter.ts";

  filters.set($filters);
=======
  import authTour from '$lib/assets/authTourConfiguration.json';
>>>>>>> be019f33
</script>

<svelte:head>
  <title>{branding.applicationName} | Explorer</title>
</svelte:head>

<Content full>
  <Explorer tourConfig={authTour} />
</Content><|MERGE_RESOLUTION|>--- conflicted
+++ resolved
@@ -2,13 +2,10 @@
   import { branding } from '$lib/configuration';
   import Content from '$lib/components/Content.svelte';
   import Explorer from '$lib/components/explorer/Explorer.svelte';
-<<<<<<< HEAD
+  import authTour from '$lib/assets/authTourConfiguration.json';
   import {filters} from "$lib/stores/Filter.ts";
 
   filters.set($filters);
-=======
-  import authTour from '$lib/assets/authTourConfiguration.json';
->>>>>>> be019f33
 </script>
 
 <svelte:head>
