<script lang="ts">
  import Content from '$lib/components/Content.svelte';
  import { branding } from '$lib/configuration';
  import Explorer from '$lib/components/explorer/Explorer.svelte';
<<<<<<< HEAD
  import {filters, hasGenomicFilter, hasStigmatizedFilter, removeGenomicFilters} from "$lib/stores/Filter.ts";
  import {goto} from "$app/navigation";
  import ErrorAlert from "$lib/components/ErrorAlert.svelte";
  import {page} from "$app/stores";

  function resetQuery() {
    removeGenomicFilters();
  }
=======
  import openTour from '$lib/assets/openTourConfiguration.json';
>>>>>>> be019f33
</script>

<svelte:head>
  <title>{branding.applicationName} | Discover</title>
</svelte:head>

<Content full>
<<<<<<< HEAD
  {#if $hasGenomicFilter || $hasStigmatizedFilter}
    <section id="discover-error-container" class="flex gap-9">
      <ErrorAlert title="Your selected filters contain stigmatizing variables and/or genomic filters, which are not supported with Discover">
        <p>Would you like to remove the invalid filters or go back to explore?</p>
        <div class="dark">
          <button class="btn variant-filled" on:click={() => resetQuery()}>Remove Invalid Filters</button>
          <button class="btn variant-filled" on:click={() => goto("/explorer")}>Back to Explore</button>
        </div>
      </ErrorAlert>
    </section>
  {:else}
    <Explorer />
  {/if}
=======
  <Explorer tourConfig={openTour} />
>>>>>>> be019f33
</Content><|MERGE_RESOLUTION|>--- conflicted
+++ resolved
@@ -2,18 +2,14 @@
   import Content from '$lib/components/Content.svelte';
   import { branding } from '$lib/configuration';
   import Explorer from '$lib/components/explorer/Explorer.svelte';
-<<<<<<< HEAD
-  import {filters, hasGenomicFilter, hasStigmatizedFilter, removeGenomicFilters} from "$lib/stores/Filter.ts";
+  import {hasGenomicFilter, hasStigmatizedFilter, removeGenomicFilters} from "$lib/stores/Filter.ts";
   import {goto} from "$app/navigation";
   import ErrorAlert from "$lib/components/ErrorAlert.svelte";
-  import {page} from "$app/stores";
+  import openTour from '$lib/assets/openTourConfiguration.json';
 
   function resetQuery() {
     removeGenomicFilters();
   }
-=======
-  import openTour from '$lib/assets/openTourConfiguration.json';
->>>>>>> be019f33
 </script>
 
 <svelte:head>
@@ -21,7 +17,6 @@
 </svelte:head>
 
 <Content full>
-<<<<<<< HEAD
   {#if $hasGenomicFilter || $hasStigmatizedFilter}
     <section id="discover-error-container" class="flex gap-9">
       <ErrorAlert title="Your selected filters contain stigmatizing variables and/or genomic filters, which are not supported with Discover">
@@ -33,9 +28,6 @@
       </ErrorAlert>
     </section>
   {:else}
-    <Explorer />
+    <Explorer tourConfig={openTour} />
   {/if}
-=======
-  <Explorer tourConfig={openTour} />
->>>>>>> be019f33
 </Content>