--- conflicted
+++ resolved
@@ -35,77 +35,9 @@
     alt: import.meta.env?.VITE_LOGO_ALT || 'PIC‑SURE',
     src: import.meta.env?.VITE_LOGO || '',
   },
-<<<<<<< HEAD
-  sitemap: [
-    {
-      category: 'Configuration',
-      privilege: PicsurePrivileges.SUPER,
-      links: [
-        { title: 'Authorization', url: '/admin/authorization' },
-        { title: 'Authentication', url: '/admin/authentication' },
-      ],
-    },
-    {
-      category: 'Administration',
-      privilege: PicsurePrivileges.ADMIN,
-      links: [{ title: 'Manage Users', url: '/admin/users' }],
-    },
-    {
-      category: 'Use PIC-SURE',
-      privilege: PicsurePrivileges.QUERY,
-      links: [
-        { title: 'Explore', url: '/explorer' },
-        { title: 'Analyze', url: '/analyze' },
-        { title: 'Manage Datasets', url: '/dataset' },
-      ],
-    },
-    {
-      category: 'Use PIC-SURE',
-      links: [
-        { title: 'Explore', url: '/explorer' },
-        { title: 'Analyze', url: '/analyze' },
-        { title: 'Manage Datasets', url: '/dataset' },
-      ],
-    },
-    {
-      category: 'Help',
-      links: [
-        { title: 'User Guide', url: 'https://pic-sure.gitbook.io/pic-sure', newTab: true },
-        { title: 'Videos', url: 'https://www.youtube.com/@pic-sure446/featured', newTab: true },
-        { title: 'About', url: 'http://pic-sure.org/', newTab: true },
-      ],
-    },
-  ],
-  footer: {
-    showSitemap: true,
-    excludeSitemapOn: ['/explorer'],
-    links: [
-      {
-        title: 'Privacy Policy',
-        url: 'https://pic-sure.gitbook.io/pic-sure/privacy-policy',
-        newTab: true,
-      },
-      {
-        title: 'Contact Us',
-        url: 'https://hms-dbmi.atlassian.net/servicedesk/customer/portal/5',
-        newTab: true,
-      },
-    ],
-  },
-  apiPage: {
-    cards: [
-/*      {
-        header: 'Example Analyses with PIC-SURE page',
-        body: 'Detailed step-by-step example code that demonstrates how to use PIC-SURE for analysis.',
-        link: '/analyze/example',
-      },*/
-    ],
-  },
-=======
   sitemap: [] as SiteMapConfig[],
   footer: {} as FooterConfig,
   apiPage: {} as ApiPageConfig,
->>>>>>> 615b1a3e
   explorePage: {
     tourSearchTerm: import.meta.env?.EXPLORE_TOUR_SEARCH_TERM || 'age',
   } as ExplorePageConfig,
