import { BDCPrivileges, PicsurePrivileges } from './models/Privilege';
import type { Route } from './models/Route';
import * as configJson from './assets/configuration.json' assert { type: 'json' };
import { ExportType } from './models/Variant';
import type {
  ExplorePageConfig,
  FooterConfig,
  HelpConfig,
  Indexable,
  LandingConfig,
  ResultsConfig,
  LoginConfig,
  SiteMapConfig,
  CodeBlockConfig,
  PrivacyConfig,
  AnalysisConfig,
  CollaborateConfig,
  DatasetRequestPageConfig,
} from './types';
import type { StatField } from '$lib/models/Stat';

export const PROJECT_HOSTNAME =
  typeof window !== 'undefined'
    ? `${window.location.origin}/picsure`
    : import.meta.env?.VITE_PROJECT_HOSTNAME
      ? `https://${import.meta.env?.VITE_PROJECT_HOSTNAME}/picsure`
      : 'https://nhanes.hms.harvard.edu/picsure';

export interface Branding {
  applicationName: string;
  logo: {
    alt: string;
    src: string;
  };
  statFields: { [key: string]: StatField[] };
  sitemap: SiteMapConfig[];
  footer: FooterConfig;
  explorePage: ExplorePageConfig;
  landing: LandingConfig;
  results: ResultsConfig;
  datasetRequestPage: DatasetRequestPageConfig;
  login: LoginConfig;
  help: HelpConfig;
  privacyPolicy: PrivacyConfig;
  analysisConfig: AnalysisConfig;
  collaborateConfig: CollaborateConfig;
  genomic?: {
    defaultGenomeBuild: string;
  };
}

export const branding: Branding = {
  applicationName: 'PIC‑SURE',
  statFields: {} as { [key: string]: StatField[] },
  logo: {
    alt: import.meta.env?.VITE_LOGO_ALT || 'PIC‑SURE',
    src: import.meta.env?.VITE_LOGO || '',
  },
  sitemap: [] as SiteMapConfig[],
  footer: {} as FooterConfig,
  explorePage: {
    tourSearchTerm: import.meta.env?.EXPLORE_TOUR_SEARCH_TERM || 'age',
  } as ExplorePageConfig,
  landing: {} as LandingConfig,
  datasetRequestPage: {} as DatasetRequestPageConfig,
  results: {} as ResultsConfig,
  login: {} as LoginConfig,
  help: {} as HelpConfig,
  privacyPolicy: {} as PrivacyConfig,
  analysisConfig: {} as AnalysisConfig,
  collaborateConfig: {} as CollaborateConfig,
};

export const initializeBranding = () => {
  branding.applicationName = configJson.applicationName;

  // Replace URLs in code blocks before assigning
  const codeBlocks: CodeBlockConfig = { ...configJson.explorePage.codeBlocks };
  Object.keys(codeBlocks).forEach((key: string) => {
    if (typeof codeBlocks[key] === 'string') {
      codeBlocks[key] = codeBlocks[key].replace('{{PICSURE_NETWORK_URL}}', PROJECT_HOSTNAME);
    }
  });

  branding.explorePage = {
    ...branding.explorePage,
    ...configJson.explorePage,
    codeBlocks,
  };
  branding.statFields = configJson.statFields;
  branding.landing = configJson.landing;
  branding.results = configJson.results;
  branding.datasetRequestPage = configJson.datasetRequestPage;
  branding.login = configJson.login;
  branding.help = configJson.help;
  branding.footer = configJson.footer;
  branding.sitemap = configJson.sitemap as SiteMapConfig[];
  branding.privacyPolicy = configJson.privacyPolicy;
  branding.analysisConfig = configJson.analysisPage;
  branding.collaborateConfig = configJson.collaboratePage;
  branding.genomic = configJson.genomic;
};

export const routes: Route[] = [
  {
    path: '/dashboard',
    text: 'Data Dashboard',
    feature: 'dashboard',
  },
  {
    path: '/discover',
    text: 'Discover',
    feature: 'discover',
  },
  {
    path: '/explorer',
    text: 'Explore',
    privilege: [PicsurePrivileges.QUERY, BDCPrivileges.AUTHORIZED_ACCESS],
  },
  {
    path: '/collaborate',
    text: 'Collaborate',
    feature: 'collaborate',
    privilege: [PicsurePrivileges.QUERY],
  },
  {
    path: '/analyze/api',
    text: 'Prepare for Analysis',
    privilege: [PicsurePrivileges.QUERY, BDCPrivileges.AUTHORIZED_ACCESS],
    feature: 'analyzeApi',
  },
  {
    path: '/analyze/analysis',
    text: 'Analyze',
    privilege: [PicsurePrivileges.QUERY],
    feature: 'analyzeAnalysis',
  },
  {
<<<<<<< HEAD
    path: '/collaborate',
    text: 'Collaborate',
    feature: 'collaborate',
    privilege: [PicsurePrivileges.QUERY],
  },
  {
    path: '/dataset/manage',
=======
    path: '/dataset',
>>>>>>> b3210fcb
    text: 'Manage Datasets',
    privilege: [PicsurePrivileges.QUERY, BDCPrivileges.NAMED_DATASET],
  },
  {
    path: '/dataset/request',
    text: 'Data Request',
    privilege: [PicsurePrivileges.DATA_ADMIN],
    feature: 'dataRequests',
  },
  {
    path: '/admin/configuration',
    text: 'Configuration',
    privilege: [PicsurePrivileges.SUPER],
  },
  {
    path: '/admin/manual-role',
    text: 'Manual Role',
    privilege: [PicsurePrivileges.ADMIN],
    feature: 'manualRole',
  },
  { path: '/admin/users', text: 'Manage Users', privilege: [PicsurePrivileges.ADMIN] },
  { path: '/help', text: 'Help' },
];

export const features: Indexable = {
  federated: import.meta.env?.VITE_FEDERATED === 'true',
  explorer: {
    allowExport: import.meta.env?.VITE_ALLOW_EXPORT === 'true',
    allowDownload: import.meta.env?.VITE_ALLOW_DOWNLOAD !== 'false', // default true
    exportsEnableExport: import.meta.env?.VITE_ALLOW_EXPORT_ENABLED === 'true',
    variantExplorer: import.meta.env?.VITE_VARIANT_EXPLORER === 'true',
    distributionExplorer: import.meta.env?.VITE_DIST_EXPLORER === 'true',
    enableTour: import.meta.env?.EXPLORER_TOUR !== 'false', // default true
    authTour: import.meta.env?.VITE_AUTH_TOUR_NAME ?? 'NHANES-Auth',
    enableHierarchy: import.meta.env?.VITE_ENABLE_HIERARCHY === 'true',
    enablePfbExport: import.meta.env?.VITE_DOWNLOAD_AS_PFB !== 'false', // default true
    enableSampleIdCheckbox: import.meta.env?.VITE_ENABLE_SAMPLE_ID_CHECKBOX === 'true',
    enableCohortDetails: import.meta.env?.VITE_ENABLE_COHORT_DETAILS === 'true',
  },
  login: {
    open: import.meta.env?.VITE_OPEN === 'true',
  },
  analyzeApi: import.meta.env?.VITE_ANALYZE_API !== 'false', // default true,
  analyzeAnalysis: import.meta.env?.VITE_ANALYZE_ANALYSIS === 'true', // default false,
  dataRequests: import.meta.env?.VITE_DATA_REQUESTS === 'true',
  manualRole: import.meta.env?.VITE_MANUAL_ROLE === 'true',
  enableSNPQuery: import.meta.env?.VITE_ENABLE_SNP_QUERY === 'true',
  enableGENEQuery: import.meta.env?.VITE_ENABLE_GENE_QUERY === 'true',
  requireConsents: import.meta.env?.VITE_REQUIRE_CONSENTS === 'true',
  useQueryTemplate: import.meta.env?.VITE_USE_QUERY_TEMPLATE === 'true',
  discover: import.meta.env?.VITE_DISCOVER === 'true',
  collaborate: import.meta.env?.VITE_COLLABORATE === 'true',
  discoverFeautures: {
    enableTour: import.meta.env?.EXPLORER_TOUR !== 'false', // default true
    openTour: import.meta.env?.VITE_OPEN_TOUR_NAME ?? 'BDC-Open',
    distributionExplorer: import.meta.env?.VITE_DIST_EXPLORER === 'true',
  },
  dashboard: import.meta.env?.VITE_DASHBOARD === 'true',
  dashboardDrawer: import.meta.env?.VITE_DASHBOARD_DRAWER === 'true',
  confirmDownload: import.meta.env?.VITE_CONFIRM_DOWNLOAD === 'true',
  termsOfService: import.meta.env?.VITE_ENABLE_TOS === 'true',
};

export const settings: Indexable = {
  variantExplorer: {
    type: (import.meta.env?.VITE_VARIANT_EXPLORER_TYPE || ExportType.Aggregate) as ExportType,
    maxCount: parseInt(import.meta.env?.VITE_VARIANT_EXPLORER_MAX_COUNT || 10000),
    excludeColumns: JSON.parse(import.meta.env?.VITE_VARIANT_EXPLORER_EXCLUDE_COLUMNS || '[]'),
  },
  distributionExplorer: {
    graphColors: JSON.parse(
      import.meta.env?.VITE_DIST_EXPLORER_GRAPH_COLORS || '["#328FFF", "#675AFF", "#FFBC35"]',
    ),
  },
  google: {
    analytics: import.meta.env?.VITE_GOOGLE_ANALYTICS_ID || '',
    tagManager: import.meta.env?.VITE_GOOGLE_TAG_MANAGER_ID || '',
  },
  maxDataPointsForExport: parseInt(import.meta.env?.VITE_MAX_DATA_POINTS_FOR_EXPORT || 1000000),
};

export const auth = {
  auth0Tenant: import.meta.env?.VITE_AUTH0_TENANT || 'avillachlab',
};<|MERGE_RESOLUTION|>--- conflicted
+++ resolved
@@ -136,17 +136,7 @@
     feature: 'analyzeAnalysis',
   },
   {
-<<<<<<< HEAD
-    path: '/collaborate',
-    text: 'Collaborate',
-    feature: 'collaborate',
-    privilege: [PicsurePrivileges.QUERY],
-  },
-  {
     path: '/dataset/manage',
-=======
-    path: '/dataset',
->>>>>>> b3210fcb
     text: 'Manage Datasets',
     privilege: [PicsurePrivileges.QUERY, BDCPrivileges.NAMED_DATASET],
   },
