import { BDCPrivileges, PicsurePrivileges } from './models/Privilege';
import type { Route } from './models/Route';
import type { ExpectedResultType } from './models/query/Query';
import * as configJson from './assets/configuration.json' assert { type: 'json' };
import { ExportType } from './models/Variant';
import type {
  ApiPageConfig,
  ExplorePageConfig,
  FooterConfig,
  HelpConfig,
  Indexable,
  LandingConfig,
  LoginConfig,
  SiteMapConfig,
} from './types';

export interface Branding {
  applicationName: string;
  logo: {
    alt: string;
    src: string;
  };
  sitemap: SiteMapConfig[];
  footer: FooterConfig;
  apiPage: ApiPageConfig;
  explorePage: ExplorePageConfig;
  landing: LandingConfig;
  login: LoginConfig;
  help: HelpConfig;
}

export const branding: Branding = {
  applicationName: 'PIC-SURE',
  logo: {
    alt: import.meta.env?.VITE_LOGO_ALT || 'PIC‑SURE',
    src: import.meta.env?.VITE_LOGO || '',
  },
  sitemap: [] as SiteMapConfig[],
  footer: {} as FooterConfig,
  apiPage: {} as ApiPageConfig,
  explorePage: {
    tourSearchTerm: import.meta.env?.EXPLORE_TOUR_SEARCH_TERM || 'age',
  } as ExplorePageConfig,
  landing: {} as LandingConfig,
  login: {} as LoginConfig,
  help: {} as HelpConfig,
};

export const initializeBranding = () => {
  branding.applicationName = configJson.applicationName;
  branding.apiPage = configJson.apiPage;
  branding.explorePage = { ...branding.explorePage, ...configJson.explorePage };
  branding.landing = configJson.landing;
  branding.login = configJson.login;
  branding.help = configJson.help;
  branding.footer = configJson.footer;
  branding.sitemap = configJson.sitemap as SiteMapConfig[];
};

export const routes: Route[] = [
<<<<<<< HEAD
  {
    path: '/discover',
    text: 'Discover',
    feature: 'discover',
  },
  {
    path: '/explorer',
    text: 'Explore',
    privilege: [PicsurePrivileges.QUERY, BDCPrivileges.AUTHORIZED_ACCESS],
  },
  {
    path: '/analyze',
    text: 'Analyze',
    privilege: [PicsurePrivileges.QUERY, BDCPrivileges.AUTHORIZED_ACCESS],
  },
  {
    path: '/dataset',
    text: 'Manage Datasets',
    privilege: [PicsurePrivileges.QUERY, BDCPrivileges.NAMED_DATASET],
  },
  { path: '/admin/users', text: 'Manage Users', privilege: [PicsurePrivileges.ADMIN] },
=======
  { path: '/dashboard', text: 'Dashboard' },
  { path: '/explorer', text: 'Explore' },
  { path: '/analyze', text: 'Analyze', privilege: PicsurePrivileges.QUERY },
  { path: '/dataset', text: 'Manage Datasets', privilege: PicsurePrivileges.QUERY },
  { path: '/admin/users', text: 'Manage Users', privilege: PicsurePrivileges.ADMIN },
>>>>>>> e900f3d2
  {
    path: '/admin/requests',
    text: 'Data Requests',
    privilege: [PicsurePrivileges.DATA_ADMIN],
    feature: 'dataRequests',
  },
  {
    path: '/admin',
    text: 'Configuration',
    privilege: [PicsurePrivileges.SUPER],
    children: [
      { path: '/admin/authorization', text: 'Authorization', privilege: [PicsurePrivileges.SUPER] },
      {
        path: '/admin/authentication',
        text: 'Authentication',
        privilege: [PicsurePrivileges.SUPER],
      },
    ],
  },
  { path: '/help', text: 'Help' },
];

export const features: Indexable = {
  explorer: {
    allowExport: import.meta.env?.VITE_ALLOW_EXPORT === 'true',
    exportsEnableExport: import.meta.env?.VITE_ALLOW_EXPORT_ENABLED === 'true',
    exportResultType: (import.meta.env?.VITE_EXPORT_RESULT_TYPE ||
      'DATAFRAME') as ExpectedResultType,
    variantExplorer: import.meta.env?.VITE_VARIANT_EXPLORER === 'true',
    distributionExplorer: import.meta.env?.VITE_DIST_EXPLORER === 'true',
    enableTour: import.meta.env?.EXPLORER_TOUR ? import.meta.env?.EXPLORE_TOUR === 'true' : true, // default to true unless set otherwise
  },
  login: {
    open: import.meta.env?.VITE_OPEN === 'true',
  },
  dataRequests: import.meta.env?.VITE_DATA_REQUESTS === 'true',
  genomicFilter: import.meta.env?.VITE_GENOMIC_FILTER === 'true',
  requireConsents: import.meta.env?.VITE_REQUIRE_CONSENTS === 'true',
  useQueryTemplate: import.meta.env?.VITE_USE_QUERY_TEMPLATE === 'true',
<<<<<<< HEAD
  discover: import.meta.env?.VITE_DISCOVER === 'true',
  discoverFeautures: {
    enableTour: import.meta.env?.EXPLORER_TOUR !== 'false',
    distributionExplorer: import.meta.env?.VITE_DIST_EXPLORER === 'true',
  },
=======
  dashboard: import.meta.env?.VITE_DASHBOARD === 'true', // TODO add for dashboard
>>>>>>> e900f3d2
};

export const settings: Indexable = {
  variantExplorer: {
    type: (import.meta.env?.VITE_VARIANT_EXPLORER_TYPE || ExportType.Aggregate) as ExportType,
    maxCount: parseInt(import.meta.env?.VITE_VARIANT_EXPLORER_MAX_COUNT || 10000),
    excludeColumns: JSON.parse(import.meta.env?.VITE_VARIANT_EXPLORER_EXCLUDE_COLUMNS || '[]'),
  },
  distributionExplorer: {
    graphColors: JSON.parse(
      import.meta.env?.VITE_DIST_EXPLORER_GRAPH_COLORS || '["#328FFF", "#675AFF", "#FFBC35"]',
    ),
  },
};

export const resources = {
  hpds: (import.meta.env?.VITE_RESOURCE_HPDS || '') as string,
  openHPDS: (import.meta.env?.VITE_RESOURCE_OPEN_HPDS || '') as string,
  visualization: (import.meta.env?.VITE_RESOURCE_VIZ || '') as string,
  application: (import.meta.env?.VITE_RESOURCE_APP || '') as string,
};

export const auth = {
  auth0Tenant: import.meta.env?.VITE_AUTH0_TENANT || 'avillachlab',
};<|MERGE_RESOLUTION|>--- conflicted
+++ resolved
@@ -58,7 +58,11 @@
 };
 
 export const routes: Route[] = [
-<<<<<<< HEAD
+  { 
+    path: '/dashboard',
+    text: 'Dashboard',
+    feature: 'dashboard'
+  },
   {
     path: '/discover',
     text: 'Discover',
@@ -79,14 +83,6 @@
     text: 'Manage Datasets',
     privilege: [PicsurePrivileges.QUERY, BDCPrivileges.NAMED_DATASET],
   },
-  { path: '/admin/users', text: 'Manage Users', privilege: [PicsurePrivileges.ADMIN] },
-=======
-  { path: '/dashboard', text: 'Dashboard' },
-  { path: '/explorer', text: 'Explore' },
-  { path: '/analyze', text: 'Analyze', privilege: PicsurePrivileges.QUERY },
-  { path: '/dataset', text: 'Manage Datasets', privilege: PicsurePrivileges.QUERY },
-  { path: '/admin/users', text: 'Manage Users', privilege: PicsurePrivileges.ADMIN },
->>>>>>> e900f3d2
   {
     path: '/admin/requests',
     text: 'Data Requests',
@@ -126,15 +122,12 @@
   genomicFilter: import.meta.env?.VITE_GENOMIC_FILTER === 'true',
   requireConsents: import.meta.env?.VITE_REQUIRE_CONSENTS === 'true',
   useQueryTemplate: import.meta.env?.VITE_USE_QUERY_TEMPLATE === 'true',
-<<<<<<< HEAD
   discover: import.meta.env?.VITE_DISCOVER === 'true',
   discoverFeautures: {
     enableTour: import.meta.env?.EXPLORER_TOUR !== 'false',
     distributionExplorer: import.meta.env?.VITE_DIST_EXPLORER === 'true',
   },
-=======
-  dashboard: import.meta.env?.VITE_DASHBOARD === 'true', // TODO add for dashboard
->>>>>>> e900f3d2
+  dashboard: import.meta.env?.VITE_DASHBOARD === 'true',
 };
 
 export const settings: Indexable = {
