--- conflicted
+++ resolved
@@ -25,14 +25,9 @@
 
   //TODO: create real return types
   // eslint-disable-next-line @typescript-eslint/no-unused-vars
-<<<<<<< HEAD
   authenticate = async (hashParts: string[]): Promise<boolean> => {
     const responseMap = this.getResponseMap(hashParts);
     const code = responseMap.get('code');
-=======
-  authenticate = async (redirectTo = '/', hashParts: URLSearchParams): Promise<boolean> => {
-    const code = hashParts.get('code');
->>>>>>> ef3d80b6
     if (!code) {
       return true;
     }
