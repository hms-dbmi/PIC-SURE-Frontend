--- conflicted
+++ resolved
@@ -71,11 +71,7 @@
     const errorAlert = page.getByTestId('error-alert');
     await expect(errorAlert).toBeVisible();
     await expect(errorAlert).toContainText(
-<<<<<<< HEAD
-      'There was an error with your query. If this persists, please contact you PIC-SURE admin.',
-=======
       'There was an error with your query. If this persists, please contact your PIC-SURE admin.',
->>>>>>> 3080a3ac
     );
   });
   test('Result panel shows generic error on open with no filters', async ({ page }) => {
@@ -93,11 +89,7 @@
     const errorAlert = page.getByTestId('error-alert');
     await expect(errorAlert).toBeVisible();
     await expect(errorAlert).toContainText(
-<<<<<<< HEAD
-      'There was an error with your query. If this persists, please contact you PIC-SURE admin.',
-=======
       'There was an error with your query. If this persists, please contact your PIC-SURE admin.',
->>>>>>> 3080a3ac
     );
   });
   test('Result panel shows the correct number of results', async ({ page }) => {
