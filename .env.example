# This is an example of what your env file should look like.
# You can copy this file and rename it to .env and fill in the values.
VITE_PROJECT_HOSTNAME=pic-sure.org
VITE_RESOURCE_HPDS=some-uuid
VITE_RESOURCE_OPEN_HPDS=some-uuid
VITE_RESOURCE_BASE_QUERY=some-uuid
VITE_RESOURCE_VIZ=some-uuid
VITE_RESOURCE_APPLICATION=some-uuid
VITE_AUTH0_TENANT=avillachlab

# Customization
# Here you can customize the logo and dot colors on the login page for your project
# To fully change the theme add a new theme to pic-sure-theme.ts and change the 
# data-theme= attribute in the body tag of the main html file, app.html
# You can list 0, 3, or 5 colors in the VITE_DOTS_COLORS_CLASS array
VITE_LOGO=./path/to/logo.svg
VITE_DOTS_COLORS_CLASS='["--color-primary-500", "--color-error-500", "--color-tertiary-500"]'

# Features
VITE_OPEN=true
VITE_ALLOW_EXPORT=true
VITE_ALLOW_EXPORT_ENABLED=true
VITE_DATA_REQUESTS=true
VITE_DIST_EXPLORER=true
VITE_ENABLE_SNP_QUERY=true
VITE_ENABLE_GENE_QUERY=true
VITE_VARIANT_EXPLORER=true
VITE_EXPLORE_TOUR=true
VITE_EXPLORE_TOUR_SEARCH_TERM=age
VITE_REQUIRE_CONSENTS=true
VITE_USE_QUERY_TEMPLATE=true
VITE_API=true
VITE_DISCOVER=true
VITE_DASHBOARD=true
<<<<<<< HEAD
VITE_DASHBOARD_DRAWER=true
=======
VITE_ENABLE_SAMPLE_ID_CHECKBOX=true
>>>>>>> 2d7a3923

# VITE_AUTH_PROVIDER_MODULE is the prefix for any authorization providers you want to use.
# We currently support 3 types of authorization providers: AUTH0, Gen3 FENCE, and RAS.
# You can add as many authorization providers as you want by adding more VITE_AUTH_PROVIDER_MODULE_ variables.
# You can have n number of each type of authorization provider.
# When the server starts it will automatically add the authorization providers to the login page if they are enabled.
# VITE_AUTH_PROVIDER_MODULE_GOOGLE_ALT is an optional field that can be used to specify if the provider should be displayed as an alternative login option.
# The pattern for adding authorization providers is as follows:
# VITE_AUTH_PROVIDER_MODULE_<PROVIDER_NAME>_<FIELD>=<VALUE>
VITE_AUTH_PROVIDER_MODULE_GOOGLE=true
VITE_AUTH_PROVIDER_MODULE_GOOGLE_TYPE=AUTH0
VITE_AUTH_PROVIDER_MODULE_GOOGLE_CLIENTID=12345ABCD
VITE_AUTH_PROVIDER_MODULE_GOOGLE_CONNECTION=oauth2
VITE_AUTH_PROVIDER_MODULE_GOOGLE_DESCRIPTION="Login with Auth0"
VITE_AUTH_PROVIDER_MODULE_GOOGLE_HELPTEXT='Login with your <a href="https://google.com">Google</a> account'
VITE_AUTH_PROVIDER_MODULE_GOOGLE_ALT=false

# VITE_EXPLORE_TOUR_SEARCH_TERM=age
# VITE_DIST_EXPLORER_GRAPH_COLORS=["#328FFF", "#675AFF", "#FFBC35"]

# Variant Explorer Settings
# VITE_VARIANT_EXPLORER_TYPE=aggregate
# VITE_VARIANT_EXPLORER_MAX_COUNT=10000
# VITE_VARIANT_EXPLORER_EXCLUDE_COLUMNS=["AC","AN"]

VITE_GOOGLE_ANALYTICS_ID=someid
VITE_GOOGLE_TAG_MANAGER_ID=someid

VITE_AUTH_TOUR_NAME=NHANES-Auth
VITE_OPEN_TOUR_NAME=BDC-Open<|MERGE_RESOLUTION|>--- conflicted
+++ resolved
@@ -32,11 +32,8 @@
 VITE_API=true
 VITE_DISCOVER=true
 VITE_DASHBOARD=true
-<<<<<<< HEAD
 VITE_DASHBOARD_DRAWER=true
-=======
 VITE_ENABLE_SAMPLE_ID_CHECKBOX=true
->>>>>>> 2d7a3923
 
 # VITE_AUTH_PROVIDER_MODULE is the prefix for any authorization providers you want to use.
 # We currently support 3 types of authorization providers: AUTH0, Gen3 FENCE, and RAS.
