{
  "name": "pic-sure-frontend",
  "version": "0.0.1",
  "private": true,
  "scripts": {
    "dev": "vite dev",
    "build": "vite build",
    "preview": "vite preview",
    "test": "npm run test:integration && npm run test:unit",
    "check": "svelte-kit sync && svelte-check --tsconfig ./tsconfig.json",
    "check:watch": "svelte-kit sync && svelte-check --tsconfig ./tsconfig.json --watch",
    "lint": "prettier --check . && eslint .",
    "format": "prettier --write .",
    "test:integration": "playwright test --retries=3",
    "test:unit": "vitest run",
    "playwright": "playwright test --ui"
  },
  "devDependencies": {
    "@playwright/test": "^1.42.0",
    "@skeletonlabs/skeleton": "2.6.0",
    "@skeletonlabs/tw-plugin": "0.4.0",
    "@sveltejs/adapter-auto": "^3.2.0",
    "@sveltejs/adapter-node": "^2.1.2",
    "@sveltejs/kit": "^2.5.18",
    "@sveltejs/vite-plugin-svelte": "^3.1.0",
    "@tailwindcss/forms": "0.5.7",
    "@tailwindcss/typography": "0.5.13",
    "@types/node": "20.12.11",
    "@types/uuid": "^9.0.8",
    "@typescript-eslint/eslint-plugin": "^6.0.0",
    "@typescript-eslint/parser": "^6.0.0",
    "autoprefixer": "10.4.19",
    "eslint": "^8.28.0",
    "eslint-config-prettier": "^9.1.0",
    "eslint-plugin-svelte": "^2.30.0",
    "postcss": "8.4.39",
    "prettier": "^3.1.1",
    "prettier-plugin-svelte": "^3.1.2",
    "svelte": "^4.2.7",
    "svelte-check": "^3.6.0",
    "svelte-eslint-parser": "^0.40.0",
    "tailwindcss": "3.3.6",
    "tslib": "^2.4.1",
    "typescript": "^5.3.3",
    "vite": "^5.3.3",
    "vite-plugin-tailwind-purgecss": "0.3.0",
    "vitest": "^1.5.0"
  },
  "type": "module",
  "dependencies": {
    "@floating-ui/dom": "^1.6.3",
    "@fortawesome/fontawesome-free": "^6.5.1",
    "@types/auth0-js": "^9.21.5",
    "@vincjo/datatables": "^1.14.5",
    "auth0-js": "^9.24.1",
    "dotenv": "^16.4.5",
<<<<<<< HEAD
    "highlight.js": "^11.10.0",
=======
    "driver.js": "^1.3.1",
>>>>>>> 76f4d549
    "svelte-eslint-parser": "^0.40.0",
    "uuid": "^9.0.1"
  }
}<|MERGE_RESOLUTION|>--- conflicted
+++ resolved
@@ -54,11 +54,8 @@
     "@vincjo/datatables": "^1.14.5",
     "auth0-js": "^9.24.1",
     "dotenv": "^16.4.5",
-<<<<<<< HEAD
     "highlight.js": "^11.10.0",
-=======
     "driver.js": "^1.3.1",
->>>>>>> 76f4d549
     "svelte-eslint-parser": "^0.40.0",
     "uuid": "^9.0.1"
   }
